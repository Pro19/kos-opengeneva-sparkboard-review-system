--- conflicted
+++ resolved
@@ -37,11 +37,8 @@
 
 ### Overview
 
-<<<<<<< HEAD
 This project is an innovative **RDF/TTL ontology-driven** AI system designed to enhance the depth and utility of peer review systems in hackathon environments. Rather than relying on simplistic ranking scales, our approach leverages structured knowledge representation to capture both reviewer characteristics and feedback dimensions, enabling comprehensive multi-perspective analysis of hackathon projects.
-=======
-This project is an innovative \*RDF/TTL ontology-driven\*\* AI system designed to enhance the depth and utility of peer review systems in hackathon environments. Rather than relying on simplistic ranking scales, our approach leverages structured knowledge representation to capture both reviewer characteristics and feedback dimensions, enabling comprehensive multi-perspective analysis of hackathon projects.
->>>>>>> 6090464a
+
 
 ### State-of-the-Art & Problem Statement
 
